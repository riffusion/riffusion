# Integrations

This package contains integrations of Riffusion into third party apps and deployments.

## Baseten

[Baseten](https://baseten.com) is a platform for building and deploying machine learning models.

## Replicate

To run riffusion as a Cog model, first, [install Cog](https://github.com/replicate/cog) and
download the model weights:

<<<<<<< HEAD
    cog run python -m riffusion.cog_riffusion --download_weights
=======
    cog run python -m integrations.cog_riffusion --download_weights
>>>>>>> 2695af97

Then you can run predictions:

    cog predict -i prompt_a="funky synth solo"

You can also view the model on replicate [here](https://replicate.com/hmartiro/riffusion). Owners
can push an updated version of the model like so:

    cog push r8.im/hmartiro/riffusion<|MERGE_RESOLUTION|>--- conflicted
+++ resolved
@@ -11,11 +11,7 @@
 To run riffusion as a Cog model, first, [install Cog](https://github.com/replicate/cog) and
 download the model weights:
 
-<<<<<<< HEAD
-    cog run python -m riffusion.cog_riffusion --download_weights
-=======
     cog run python -m integrations.cog_riffusion --download_weights
->>>>>>> 2695af97
 
 Then you can run predictions:
 
