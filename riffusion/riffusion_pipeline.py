"""
Riffusion inference pipeline.
"""
from __future__ import annotations

import dataclasses
import functools
import inspect
import typing as T

import numpy as np
import torch
from diffusers.models import AutoencoderKL, UNet2DConditionModel
from diffusers.pipeline_utils import DiffusionPipeline
from diffusers.pipelines.stable_diffusion.safety_checker import StableDiffusionSafetyChecker
from diffusers.schedulers import DDIMScheduler, LMSDiscreteScheduler, PNDMScheduler
from diffusers.utils import logging
from huggingface_hub import hf_hub_download
from PIL import Image
from transformers import CLIPFeatureExtractor, CLIPTextModel, CLIPTokenizer

from riffusion.datatypes import InferenceInput
from riffusion.external.prompt_weighting import get_weighted_text_embeddings
from riffusion.util import torch_util

logger = logging.get_logger(__name__)  # pylint: disable=invalid-name


class RiffusionPipeline(DiffusionPipeline):
    """
    Diffusers pipeline for doing a controlled img2img interpolation for audio generation.

    # TODO(hayk): Document more

    Part of this code was adapted from the non-img2img interpolation pipeline at:

        https://github.com/huggingface/diffusers/blob/main/examples/community/interpolate_stable_diffusion.py

    Check the documentation for DiffusionPipeline for full information.
    """

    def __init__(
        self,
        vae: AutoencoderKL,
        text_encoder: CLIPTextModel,
        tokenizer: CLIPTokenizer,
        unet: UNet2DConditionModel,
        scheduler: T.Union[DDIMScheduler, PNDMScheduler, LMSDiscreteScheduler],
        safety_checker: StableDiffusionSafetyChecker,
        feature_extractor: CLIPFeatureExtractor,
    ):
        super().__init__()
        self.register_modules(
            vae=vae,
            text_encoder=text_encoder,
            tokenizer=tokenizer,
            unet=unet,
            scheduler=scheduler,
            safety_checker=safety_checker,
            feature_extractor=feature_extractor,
        )

    @classmethod
    def load_checkpoint(
        cls,
        checkpoint: str,
        use_traced_unet: bool = True,
        channels_last: bool = False,
        dtype: torch.dtype = torch.float16,
        device: str = "cuda",
        local_files_only: bool = False,
        low_cpu_mem_usage: bool = False,
<<<<<<< HEAD
=======
        cache_dir: T.Optional[str] = None,
>>>>>>> 2695af97
    ) -> RiffusionPipeline:
        """
        Load the riffusion model pipeline.

        Args:
            checkpoint: Model checkpoint on disk in diffusers format
            use_traced_unet: Whether to use the traced unet for speedups
            device: Device to load the model on
            channels_last: Whether to use channels_last memory format
            local_files_only: Don't download, only use local files
            low_cpu_mem_usage: Attempt to use less memory on CPU
        """
        device = torch_util.check_device(device)

        if device == "cpu" or device.lower().startswith("mps"):
            print(f"WARNING: Falling back to float32 on {device}, float16 is unsupported")
            dtype = torch.float32

        pipeline = RiffusionPipeline.from_pretrained(
            checkpoint,
            revision="main",
            torch_dtype=dtype,
            # Disable the NSFW filter, causes incorrect false positives
            # TODO(hayk): Disable the "you have passed a non-standard module" warning from this.
            safety_checker=lambda images, **kwargs: (images, False),
            low_cpu_mem_usage=low_cpu_mem_usage,
            local_files_only=local_files_only,
<<<<<<< HEAD
=======
            cache_dir=cache_dir,
>>>>>>> 2695af97
        ).to(device)

        if channels_last:
            pipeline.unet.to(memory_format=torch.channels_last)

        # Optionally load a traced unet
        if checkpoint == "riffusion/riffusion-model-v1" and use_traced_unet:
            traced_unet = cls.load_traced_unet(
                checkpoint=checkpoint,
                subfolder="unet_traced",
                filename="unet_traced.pt",
                in_channels=pipeline.unet.in_channels,
                dtype=dtype,
                device=device,
                local_files_only=local_files_only,
                cache_dir=cache_dir,
            )

            if traced_unet is not None:
                pipeline.unet = traced_unet

        model = pipeline.to(device)

        return model

    @staticmethod
    def load_traced_unet(
        checkpoint: str,
        subfolder: str,
        filename: str,
        in_channels: int,
        dtype: torch.dtype,
        device: str = "cuda",
        local_files_only=False,
        cache_dir: T.Optional[str] = None,
    ) -> T.Optional[torch.nn.Module]:
        """
        Load a traced unet from the huggingface hub. This can improve performance.
        """
        if device == "cpu" or device.lower().startswith("mps"):
            print("WARNING: Traced UNet only available for CUDA, skipping")
            return None

        # Download and load the traced unet
        unet_file = hf_hub_download(
            checkpoint,
            subfolder=subfolder,
            filename=filename,
            local_files_only=local_files_only,
            cache_dir=cache_dir,
        )
        unet_traced = torch.jit.load(unet_file)

        # Wrap it in a torch module
        class TracedUNet(torch.nn.Module):
            @dataclasses.dataclass
            class UNet2DConditionOutput:
                sample: torch.FloatTensor

            def __init__(self):
                super().__init__()
                self.in_channels = device
                self.device = device
                self.dtype = dtype

            def forward(self, latent_model_input, t, encoder_hidden_states):
                sample = unet_traced(latent_model_input, t, encoder_hidden_states)[0]
                return self.UNet2DConditionOutput(sample=sample)

        return TracedUNet()

    @property
    def device(self) -> str:
        return str(self.vae.device)

    @functools.lru_cache()
    def embed_text(self, text) -> torch.FloatTensor:
        """
        Takes in text and turns it into text embeddings.
        """
        text_input = self.tokenizer(
            text,
            padding="max_length",
            max_length=self.tokenizer.model_max_length,
            truncation=True,
            return_tensors="pt",
        )
        with torch.no_grad():
            embed = self.text_encoder(text_input.input_ids.to(self.device))[0]
        return embed

    @functools.lru_cache()
    def embed_text_weighted(self, text) -> torch.FloatTensor:
        """
        Get text embedding with weights.
        """
        return get_weighted_text_embeddings(
            pipe=self,
            prompt=text,
            uncond_prompt=None,
            max_embeddings_multiples=3,
            no_boseos_middle=False,
            skip_parsing=False,
            skip_weighting=False,
        )[0]

    @torch.no_grad()
    def riffuse(
        self,
        inputs: InferenceInput,
        init_image: Image.Image,
        mask_image: T.Optional[Image.Image] = None,
        use_reweighting: bool = True,
    ) -> Image.Image:
        """
        Runs inference using interpolation with both img2img and text conditioning.

        Args:
            inputs: Parameter dataclass
            init_image: Image used for conditioning
            mask_image: White pixels in the mask will be replaced by noise and therefore repainted,
                        while black pixels will be preserved. It will be converted to a single
                        channel (luminance) before use.
            use_reweighting: Use prompt reweighting
        """
        alpha = inputs.alpha
        start = inputs.start
        end = inputs.end

        guidance_scale = start.guidance * (1.0 - alpha) + end.guidance * alpha

        # TODO(hayk): Always generate the seed on CPU?
        if self.device.lower().startswith("mps"):
            generator_start = torch.Generator(device="cpu").manual_seed(start.seed)
            generator_end = torch.Generator(device="cpu").manual_seed(end.seed)
        else:
            generator_start = torch.Generator(device=self.device).manual_seed(start.seed)
            generator_end = torch.Generator(device=self.device).manual_seed(end.seed)

        # Text encodings
        if use_reweighting:
            embed_start = self.embed_text_weighted(start.prompt)
            embed_end = self.embed_text_weighted(end.prompt)
        else:
            embed_start = self.embed_text(start.prompt)
            embed_end = self.embed_text(end.prompt)

        text_embedding = embed_start + alpha * (embed_end - embed_start)

        # Image latents
        init_image_torch = preprocess_image(init_image).to(
            device=self.device, dtype=embed_start.dtype
        )
        init_latent_dist = self.vae.encode(init_image_torch).latent_dist
        # TODO(hayk): Probably this seed should just be 0 always? Make it 100% symmetric. The
        # result is so close no matter the seed that it doesn't really add variety.
        if self.device.lower().startswith("mps"):
            generator = torch.Generator(device="cpu").manual_seed(start.seed)
        else:
            generator = torch.Generator(device=self.device).manual_seed(start.seed)

        init_latents = init_latent_dist.sample(generator=generator)
        init_latents = 0.18215 * init_latents

        # Prepare mask latent
        mask: T.Optional[torch.Tensor] = None
        if mask_image:
            vae_scale_factor = 2 ** (len(self.vae.config.block_out_channels) - 1)
            mask = preprocess_mask(mask_image, scale_factor=vae_scale_factor).to(
                device=self.device, dtype=embed_start.dtype
            )

        outputs = self.interpolate_img2img(
            text_embeddings=text_embedding,
            init_latents=init_latents,
            mask=mask,
            generator_a=generator_start,
            generator_b=generator_end,
            interpolate_alpha=alpha,
            strength_a=start.denoising,
            strength_b=end.denoising,
            num_inference_steps=inputs.num_inference_steps,
            guidance_scale=guidance_scale,
        )

        return outputs["images"][0]

    @torch.no_grad()
    def interpolate_img2img(
        self,
        text_embeddings: torch.Tensor,
        init_latents: torch.Tensor,
        generator_a: torch.Generator,
        generator_b: torch.Generator,
        interpolate_alpha: float,
        mask: T.Optional[torch.Tensor] = None,
        strength_a: float = 0.8,
        strength_b: float = 0.8,
        num_inference_steps: int = 50,
        guidance_scale: float = 7.5,
        negative_prompt: T.Optional[T.Union[str, T.List[str]]] = None,
        num_images_per_prompt: int = 1,
        eta: T.Optional[float] = 0.0,
        output_type: T.Optional[str] = "pil",
        **kwargs,
    ):
        """
        TODO
        """
        batch_size = text_embeddings.shape[0]

        # set timesteps
        self.scheduler.set_timesteps(num_inference_steps)

        # duplicate text embeddings for each generation per prompt, using mps friendly method
        bs_embed, seq_len, _ = text_embeddings.shape
        text_embeddings = text_embeddings.repeat(1, num_images_per_prompt, 1)
        text_embeddings = text_embeddings.view(bs_embed * num_images_per_prompt, seq_len, -1)

        # here `guidance_scale` is defined analog to the guidance weight `w` of equation (2)
        # of the Imagen paper: https://arxiv.org/pdf/2205.11487.pdf . `guidance_scale = 1`
        # corresponds to doing no classifier free guidance.
        do_classifier_free_guidance = guidance_scale > 1.0
        # get unconditional embeddings for classifier free guidance
        if do_classifier_free_guidance:
            if negative_prompt is None:
                uncond_tokens = [""]
            elif isinstance(negative_prompt, str):
                uncond_tokens = [negative_prompt]
            elif batch_size != len(negative_prompt):
                raise ValueError("The length of `negative_prompt` should be equal to batch_size.")
            else:
                uncond_tokens = negative_prompt

            # max_length = text_input_ids.shape[-1]
            uncond_input = self.tokenizer(
                uncond_tokens,
                padding="max_length",
                max_length=self.tokenizer.model_max_length,
                truncation=True,
                return_tensors="pt",
            )
            uncond_embeddings = self.text_encoder(uncond_input.input_ids.to(self.device))[0]

            # duplicate unconditional embeddings for each generation per prompt
            uncond_embeddings = uncond_embeddings.repeat_interleave(
                batch_size * num_images_per_prompt, dim=0
            )

            # For classifier free guidance, we need to do two forward passes.
            # Here we concatenate the unconditional and text embeddings into a single batch
            # to avoid doing two forward passes
            text_embeddings = torch.cat([uncond_embeddings, text_embeddings])

        latents_dtype = text_embeddings.dtype

        strength = (1 - interpolate_alpha) * strength_a + interpolate_alpha * strength_b

        # get the original timestep using init_timestep
        offset = self.scheduler.config.get("steps_offset", 0)
        init_timestep = int(num_inference_steps * strength) + offset
        init_timestep = min(init_timestep, num_inference_steps)

        timesteps = self.scheduler.timesteps[-init_timestep]
        timesteps = torch.tensor(
            [timesteps] * batch_size * num_images_per_prompt, device=self.device
        )

        # add noise to latents using the timesteps
        noise_a = torch.randn(
            init_latents.shape, generator=generator_a, device=self.device, dtype=latents_dtype
        )
        noise_b = torch.randn(
            init_latents.shape, generator=generator_b, device=self.device, dtype=latents_dtype
        )
        noise = torch_util.slerp(interpolate_alpha, noise_a, noise_b)
        init_latents_orig = init_latents
        init_latents = self.scheduler.add_noise(init_latents, noise, timesteps)

        # prepare extra kwargs for the scheduler step, since not all schedulers have the same args
        # eta (η) is only used with the DDIMScheduler, it will be ignored for other schedulers.
        # eta corresponds to η in DDIM paper: https://arxiv.org/abs/2010.02502
        # and should be between [0, 1]
        accepts_eta = "eta" in set(inspect.signature(self.scheduler.step).parameters.keys())
        extra_step_kwargs = {}
        if accepts_eta:
            extra_step_kwargs["eta"] = eta

        latents = init_latents.clone()

        t_start = max(num_inference_steps - init_timestep + offset, 0)

        # Some schedulers like PNDM have timesteps as arrays
        # It's more optimized to move all timesteps to correct device beforehand
        timesteps = self.scheduler.timesteps[t_start:].to(self.device)

        for i, t in enumerate(self.progress_bar(timesteps)):
            # expand the latents if we are doing classifier free guidance
            latent_model_input = (
                torch.cat([latents] * 2) if do_classifier_free_guidance else latents
            )
            latent_model_input = self.scheduler.scale_model_input(latent_model_input, t)

            # predict the noise residual
            noise_pred = self.unet(
                latent_model_input, t, encoder_hidden_states=text_embeddings
            ).sample

            # perform guidance
            if do_classifier_free_guidance:
                noise_pred_uncond, noise_pred_text = noise_pred.chunk(2)
                noise_pred = noise_pred_uncond + guidance_scale * (
                    noise_pred_text - noise_pred_uncond
                )

            # compute the previous noisy sample x_t -> x_t-1
            latents = self.scheduler.step(noise_pred, t, latents, **extra_step_kwargs).prev_sample

            if mask is not None:
                init_latents_proper = self.scheduler.add_noise(
                    init_latents_orig, noise, torch.tensor([t])
                )
                # import ipdb; ipdb.set_trace()
                latents = (init_latents_proper * mask) + (latents * (1 - mask))

        latents = 1.0 / 0.18215 * latents
        image = self.vae.decode(latents).sample

        image = (image / 2 + 0.5).clamp(0, 1)
        image = image.cpu().permute(0, 2, 3, 1).numpy()

        if output_type == "pil":
            image = self.numpy_to_pil(image)

        return dict(images=image, latents=latents, nsfw_content_detected=False)


def preprocess_image(image: Image.Image) -> torch.Tensor:
    """
    Preprocess an image for the model.
    """
    w, h = image.size
    w, h = map(lambda x: x - x % 32, (w, h))  # resize to integer multiple of 32
    image = image.resize((w, h), resample=Image.LANCZOS)

    image_np = np.array(image).astype(np.float32) / 255.0
    image_np = image_np[None].transpose(0, 3, 1, 2)

    image_torch = torch.from_numpy(image_np)

    return 2.0 * image_torch - 1.0


def preprocess_mask(mask: Image.Image, scale_factor: int = 8) -> torch.Tensor:
    """
    Preprocess a mask for the model.
    """
    # Convert to grayscale
    mask = mask.convert("L")

    # Resize to integer multiple of 32
    w, h = mask.size
    w, h = map(lambda x: x - x % 32, (w, h))
    mask = mask.resize((w // scale_factor, h // scale_factor), resample=Image.NEAREST)

    # Convert to numpy array and rescale
    mask_np = np.array(mask).astype(np.float32) / 255.0

    # Tile and transpose
    mask_np = np.tile(mask_np, (4, 1, 1))
    mask_np = mask_np[None].transpose(0, 1, 2, 3)  # what does this step do?

    # Invert to repaint white and keep black
    mask_np = 1 - mask_np  # repaint white, keep black

    return torch.from_numpy(mask_np)<|MERGE_RESOLUTION|>--- conflicted
+++ resolved
@@ -70,10 +70,7 @@
         device: str = "cuda",
         local_files_only: bool = False,
         low_cpu_mem_usage: bool = False,
-<<<<<<< HEAD
-=======
         cache_dir: T.Optional[str] = None,
->>>>>>> 2695af97
     ) -> RiffusionPipeline:
         """
         Load the riffusion model pipeline.
@@ -101,10 +98,7 @@
             safety_checker=lambda images, **kwargs: (images, False),
             low_cpu_mem_usage=low_cpu_mem_usage,
             local_files_only=local_files_only,
-<<<<<<< HEAD
-=======
             cache_dir=cache_dir,
->>>>>>> 2695af97
         ).to(device)
 
         if channels_last:
